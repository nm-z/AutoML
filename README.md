--- conflicted
+++ resolved
@@ -120,24 +120,14 @@
 # Install Auto-Sklearn environment (Python <=3.10 only)
 pyenv activate automl-py310
 pip install --upgrade pip
-<<<<<<< HEAD
-pip install auto-sklearn==0.15.0 numpy==1.24.3 scikit-learn==1.4.2 pandas matplotlib seaborn rich joblib
-pyenv deactivate
-=======
 pip install auto-sklearn==0.15.0 numpy==1.24.3 scikit-learn\>=1.4.2,<1.6 pandas matplotlib seaborn rich joblib
-deactivate
->>>>>>> 11f5e114
+pyenv deactivate
 
 # Install TPOT + AutoGluon environment
 pyenv activate automl-py311
 pip install --upgrade pip
-<<<<<<< HEAD
-pip install setuptools tpot autogluon.tabular numpy scikit-learn pandas matplotlib seaborn rich joblib xgboost lightgbm
-pyenv deactivate
-=======
 pip install setuptools tpot autogluon.tabular numpy scikit-learn\>=1.4.2,<1.6 pandas matplotlib seaborn rich joblib xgboost lightgbm
-deactivate
->>>>>>> 11f5e114
+pyenv deactivate
 ```
 
 ## Running the Orchestrator
